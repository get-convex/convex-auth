{
  "name": "@convex-dev/auth",
  "version": "0.0.82",
  "description": "Authentication for Convex",
  "keywords": [
    "authentication",
    "authorization",
    "auth",
    "login",
    "sign",
    "convex"
  ],
  "homepage": "https://labs.convex.dev/auth",
  "bugs": "https://github.com/get-convex/convex-auth/issues",
  "repository": "https://github.com/get-convex/convex-auth",
  "license": "Apache-2.0",
  "author": "xixixao",
  "files": [
    "dist",
    "providers",
    "react",
    "server",
    "src"
  ],
  "type": "module",
  "bin": "./dist/bin.cjs",
  "sideEffects": false,
  "scripts": {
    "build:bin": "esbuild src/cli/index.ts --bundle --platform=node --format=cjs --outfile=dist/bin.cjs",
    "build:server": "tsc --project tsconfig.server.json",
    "build:react": "tsc --project tsconfig.react.json && mkdir -p dist && rm -rf dist/react && mv distreact/react dist/react && rm -r distreact",
    "build:nextjs": "tsc --project tsconfig.nextjs.json && mkdir -p dist && rm -rf dist/nextjs && mv distnextjs/nextjs dist/nextjs && rm -r distnextjs",
    "build": "rm -rf dist && npm run build:bin && npm run build:server && npm run build:react && npm run build:nextjs",
    "docs": "cd docs && npm run dev",
    "lint": "tsc && eslint . && cd test && npm run lint",
    "spellcheck": "cspell \"docs/pages/**/*.md*\"",
    "prepare": "npm run build",
    "prepublishOnly": "npm run lint && npm run build && npm run test:once",
    "publish:example": "node publishExample.mjs",
    "test": "cd test && npm run test",
    "test:once": "cd test && npm run test:once"
  },
  "exports": {
    "./server": {
      "types": "./dist/server/index.d.ts",
      "import": "./dist/server/index.js"
    },
    "./providers/*": {
      "types": "./dist/providers/*.d.ts",
      "import": "./dist/providers/*.js"
    },
    "./react": {
      "import": "./dist/react/index.js",
      "require": "./dist/react/index.js"
    },
    "./nextjs": {
      "import": "./dist/nextjs/index.js",
      "require": "./dist/nextjs/index.js"
    },
    "./nextjs/server": {
      "import": "./dist/nextjs/server/index.js",
      "require": "./dist/nextjs/server/index.js"
    }
  },
  "dependencies": {
<<<<<<< HEAD
    "@oslojs/crypto": "^1.0.1",
    "@oslojs/encoding": "^1.1.0",
    "arctic": "^1.2.0",
=======
>>>>>>> aa27918c
    "cookie": "^1.0.1",
    "is-network-error": "^1.1.0",
    "jose": "^5.2.2",
    "jwt-decode": "^4.0.0",
    "lucia": "^3.2.0",
    "oauth4webapi": "^3.1.2",
    "path-to-regexp": "^6.3.0",
    "server-only": "^0.0.1"
  },
  "peerDependencies": {
    "@auth/core": "^0.37.0",
    "convex": "^1.17.0",
    "react": "^18.2.0 || ^19.0.0-0"
  },
  "peerDependenciesMeta": {
    "react": {
      "optional": true
    }
  },
  "@comment devDependencies": [
    "The dependencies of the CLI are also in devDependencies, built into",
    "a bundle."
  ],
  "devDependencies": {
    "@commander-js/extra-typings": "^12.1.0",
    "@edge-runtime/vm": "^3.2.0",
    "@types/inquirer": "^9.0.7",
    "@types/node": "20.6.0",
    "@types/react": "^18.3.12",
    "@typescript-eslint/eslint-plugin": "^6.18.1",
    "chalk": "^5.3.0",
    "convex-test": "^0.0.20",
    "cspell": "^8.17.2",
    "dotenv": "^16.4.5",
    "eslint": "8.49.0",
    "inquirer": "^9.2.22",
    "next": "^15.0.3",
    "npm-run-all": "^4.1.5",
    "react-dom": "^18.3.1",
    "shelljs": "^0.8.5",
    "tsup": "^8.0.1",
    "typescript": "^5.5.2",
    "valibot": "^0.35.0",
    "vitest": "^1.6.0"
  }
}<|MERGE_RESOLUTION|>--- conflicted
+++ resolved
@@ -63,12 +63,8 @@
     }
   },
   "dependencies": {
-<<<<<<< HEAD
     "@oslojs/crypto": "^1.0.1",
     "@oslojs/encoding": "^1.1.0",
-    "arctic": "^1.2.0",
-=======
->>>>>>> aa27918c
     "cookie": "^1.0.1",
     "is-network-error": "^1.1.0",
     "jose": "^5.2.2",
