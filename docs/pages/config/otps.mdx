import { Steps } from "nextra/components";
import { Aside } from "../../components/Aside";

# OTPs

> Make sure you're done with [setup](/setup) before configuring authentication
> methods

This authentication method has two steps:

1. The user provides an email address or a phone number, to which a
   one-time-password (OTP) code is sent
2. The user then fills out the code within your app

Your database keeps track of the issued code that was sent which allows for
secure verification and expiration.

You will configure your message template, so you can send an OTP and a
[magic link](/config/email) together.

## Email providers

Convex Auth implements configuration via [Auth.js](https://authjs.dev)
"provider" configs. These JS objects define how the library sends emails.

Open the
[Auth.js Magic Links providers doc](https://authjs.dev/getting-started/authentication/email)
to see a list of available email providers.

Choose an email provider (for example _Resend_) and follow the guide below.

_Ignore the "database provider" configuration in Auth.js docs. Your Convex
backend is your database!_

## Setup

<Steps>

### Environment variables

Configure the relevant environment variables for a given email provider, as per
Auth.js docs, on your Convex backend.

See
[setting environment variables Convex docs](https://docs.convex.dev/production/environment-variables#setting-environment-variables).

For example for _Resend_, after you sign up and obtain your API key, you can run
(with your own value):

```sh
npx convex env set AUTH_RESEND_KEY yourresendkey
```

### Provider configuration

Create a custom provider config for sending an OTP.

<Aside title="This example uses additional dependencies">

1. The Resend SDK (`resend` on NPM)
2. `@oslojs/crypto`, a handy library with cryptographic primitives used for auth

<<<<<<< HEAD
You can install these with `npm i resend@3.2.0 @oslojs/crypto`.

_Note: `resend` v3.3 and v3.4 is broken in Convex runtime, fix is coming in
v3.5_
=======
You can install these with `npm i resend oslo`.
>>>>>>> b14c9968

</Aside>

```ts filename="convex/ResendOTP.ts"
import { Email } from "@convex-dev/auth/providers/Email";
import { Resend as ResendAPI } from "resend";
import { RandomReader, generateRandomString } from "@oslojs/crypto/random";

export const ResendOTP = Email({
  id: "resend-otp",
  apiKey: process.env.AUTH_RESEND_KEY,
  maxAge: 60 * 15, // 15 minutes
  async generateVerificationToken() {
    const random: RandomReader = {
      read(bytes) {
        crypto.getRandomValues(bytes);
      },
    };

    const alphabet = "0123456789";
    const length = 8;
    return generateRandomString(random, alphabet, length);
  },
  async sendVerificationRequest({ identifier: email, provider, token }) {
    const resend = new ResendAPI(provider.apiKey);
    const { error } = await resend.emails.send({
      from: "My App <onboarding@resend.dev>",
      to: [email],
      subject: `Sign in to My App`,
      text: "Your code is " + token,
    });

    if (error) {
      throw new Error(JSON.stringify(error));
    }
  },
});
```

Then use it in `convex/auth.ts`:

```ts filename="convex/auth.ts"
import { convexAuth } from "@convex-dev/auth/server";
import { ResendOTP } from "./ResendOTP";

export const { auth, signIn, signOut, store, isAuthenticated } = convexAuth({
  providers: [ResendOTP],
});
```

Check out the
[example repo](https://github.com/get-convex/convex-auth-example/blob/main/convex/otp/ResendOTP.ts)
for a more polished email template, including using `React` for the email
templating (add `"jsx": "react-jsx"` to your `convex/tsconfig.json`).

You can find more examples of email customization in
[Auth.js docs](https://authjs.dev/getting-started/providers/resend#customization).

### Add sign-in form

Now you can trigger the email sending from a form submission via the `signIn`
function.

After the email is sent, you should show a second form for submitting the code.
When the second form is submitted, call the `signIn` function again.

For example for the custom `ResendOTP` provider:

```tsx filename="src/SignIn.tsx"
import { useAuthActions } from "@convex-dev/auth/react";
import { useState } from "react";

export function SignIn() {
  const { signIn } = useAuthActions();
  const [step, setStep] = useState<"signIn" | { email: string }>("signIn");
  return step === "signIn" ? (
    <form
      onSubmit={(event) => {
        event.preventDefault();
        const formData = new FormData(event.currentTarget);
        void signIn("resend-otp", formData).then(() =>
          setStep({ email: formData.get("email") as string })
        );
      }}
    >
      <input name="email" placeholder="Email" type="text" />
      <button type="submit">Send code</button>
    </form>
  ) : (
    <form
      onSubmit={(event) => {
        event.preventDefault();
        const formData = new FormData(event.currentTarget);
        void signIn("resend-otp", formData);
      }}
    >
      <input name="code" placeholder="Code" type="text" />
      <input name="email" value={step.email} type="hidden" />
      <button type="submit">Continue</button>
      <button type="button" onClick={() => setStep("signIn")}>
        Cancel
      </button>
    </form>
  );
}
```

The second call to `signIn` will include the user-provided `code`. Because this
is a short code, we must also provide the `email` that matches the account used
for the sign-in. The library automatically rate-limits failed attempts.

Check out the
[example repo](https://github.com/get-convex/convex-auth-example/blob/main/src/auth/SignInFormEmailCode.tsx)
for a more polished UI.

</Steps>

When you're done configuring your chosen authentication methods, learn how to
use authentication in your frontend and backend in [Authorization](/authz).

## Phone providers

There are no built-in providers, but one is easy to build. The example repo has
an example of using
[Twilio and their Node.js SDK](https://github.com/get-convex/convex-auth-example/blob/main/convex/otp/TwilioOTP.ts).

The sign-in form works the same as above, but uses a `phone` field instead of an
`email` field:
[example](https://github.com/get-convex/convex-auth-example/blob/main/src/auth/SignInFormPhoneCode.tsx).

If you use a third-party service that takes care of generating and validating
OTPs, you can use a custom
[`ConvexCredentials`](/api_reference/providers/ConvexCredentials) config to
implement the authentication method. The example repo shows how to do this with
the
[Twilio Verify service](https://github.com/get-convex/convex-auth-example/blob/main/convex/otp/TwilioOTP.tsx).

When you're done configuring your chosen authentication methods, learn how to
use authentication in your frontend and backend in [Authorization](/authz).<|MERGE_RESOLUTION|>--- conflicted
+++ resolved
@@ -60,14 +60,7 @@
 1. The Resend SDK (`resend` on NPM)
 2. `@oslojs/crypto`, a handy library with cryptographic primitives used for auth
 
-<<<<<<< HEAD
-You can install these with `npm i resend@3.2.0 @oslojs/crypto`.
-
-_Note: `resend` v3.3 and v3.4 is broken in Convex runtime, fix is coming in
-v3.5_
-=======
-You can install these with `npm i resend oslo`.
->>>>>>> b14c9968
+You can install these with `npm i resend @oslojs/crypto`.
 
 </Aside>
 
